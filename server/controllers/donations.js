--- conflicted
+++ resolved
@@ -7,15 +7,9 @@
 import _ from 'lodash';
 import config from 'config';
 import async from 'async';
-<<<<<<< HEAD
-import gateways from '../gateways';
-=======
 import usersController from '../controllers/users';
-import emailLib from '../lib/email';
-import {stripe, paypal} from '../gateways';
->>>>>>> 8b893c1a
+import {paypal} from '../gateways';
 import activities from '../constants/activities';
-import usersController from '../controllers/users';
 
 /**
  * Controller.
@@ -65,7 +59,6 @@
       return next(new errors.BadRequest('Payment Amount missing.'));
     }
 
-<<<<<<< HEAD
     var paymentMethod;
 
     // fetch Stripe Account and get or create Payment Method
@@ -92,182 +85,6 @@
     .then(() => {
       if (isSubscription) {
         return models.Subscription.create({
-=======
-    async.auto({
-
-      getGroupStripeAccount(cb) {
-        req.group.getStripeAccount()
-          .then((stripeAccount) => {
-            if (!stripeAccount || !stripeAccount.accessToken) {
-              return cb(new errors.BadRequest(`The host for the collective id ${req.group.id} has no Stripe account set up`));
-            }
-
-            if (process.env.NODE_ENV !== 'production' && _.contains(stripeAccount.accessToken, 'live')) {
-              return cb(new errors.BadRequest(`You can't use a Stripe live key on ${process.env.NODE_ENV}`));
-            }
-
-            cb(null, stripeAccount);
-          })
-          .catch(cb);
-      },
-
-      getOrCreatePaymentMethod: ['getGroupStripeAccount', (cb) => {
-        models.PaymentMethod.getOrCreate({
-          token: payment.stripeToken,
-          service: 'stripe',
-          UserId: user.id
-        })
-        .tap(paymentMethod => cb(null, paymentMethod))
-        .catch(cb);
-      }],
-
-      createCustomer: ['getOrCreatePaymentMethod', (cb, results) => {
-        const paymentMethod = results.getOrCreatePaymentMethod;
-
-        if (paymentMethod.customerId) {
-          return cb(null, results.getOrCreatePaymentMethod);
-        }
-
-        // Otherwise, create a customer on Stripe and add to paymentMethod
-        stripe.createCustomer(
-          results.getGroupStripeAccount,
-          payment.stripeToken, {
-            email,
-            group
-          })
-          .tap((customer) => paymentMethod.update({customerId: customer.id}))
-          .then((customer) => cb(null, customer))
-          .catch(cb);
-      }],
-
-      createCharge: ['createCustomer', (cb, results) => {
-        const paymentMethod = results.getOrCreatePaymentMethod;
-
-        /**
-         * Subscription
-         */
-        if (isSubscription) {
-          const plan = {
-            interval,
-            amount: amountInt,
-            currency
-          };
-
-          stripe.getOrCreatePlan(results.getGroupStripeAccount, plan)
-            .then(plan => {
-              const subscription = {
-                plan: plan.id,
-                application_fee_percent: constants.OC_FEE_PERCENT,
-                metadata: {
-                  groupId: group.id,
-                  groupName: group.name,
-                  paymentMethodId: paymentMethod.id,
-                  description: `OpenCollective: ${group.slug}`
-                }
-              };
-
-              return stripe.createSubscription(
-                results.getGroupStripeAccount,
-                paymentMethod.customerId,
-                subscription
-              );
-            })
-            .then(subscription => cb(null, subscription))
-            .catch(cb);
-
-        } else {
-
-          /**
-           * For one-time donation
-           */
-          const charge = {
-            amount: amountInt,
-            currency,
-            customer: paymentMethod.customerId,
-            description: `OpenCollective: ${group.slug}`,
-            application_fee: parseInt(amountInt*constants.OC_FEE_PERCENT/100, 10),
-            metadata: {
-              groupId: group.id,
-              groupName: group.name,
-              customerEmail: email,
-              paymentMethodId: paymentMethod.id
-            }
-          };
-
-          stripe.createCharge(results.getGroupStripeAccount, charge)
-            .then(charge => cb(null, charge))
-            .catch(cb);
-        }
-      }],
-
-      // Create donation first
-      createDonation: ['createCharge', (cb, results) => {
-        const charge = results.createCharge;
-
-        const donation = {
-          UserId: user.id,
-          GroupId: group.id,
-          currency,
-          amount: amountInt,
-          title: `Donation to ${group.name}`
-        };
-
-        models.Donation.create(donation)
-          .then(donation => {
-            if (isSubscription) {
-              const subscription = {
-                amount: amountFloat,
-                currency,
-                interval,
-                stripeSubscriptionId: charge.id,
-                data: charge
-              };
-              return donation
-                .createSubscription(subscription)
-                .then(() => cb(null, donation));
-            } else {
-              return cb(null, donation);
-            }
-          })
-          .catch(cb);
-      }],
-
-      retrieveBalanceTransaction: ['createCharge', (cb, results) => {
-        if (isSubscription) {
-          return cb();
-        } else {
-          const charge = results.createCharge;
-          stripe.retrieveBalanceTransaction(results.getGroupStripeAccount, charge.balance_transaction)
-          .then(balanceTransaction => cb(null, balanceTransaction))
-          .catch(cb);
-        }
-      }],
-
-      // Create the first transaction associated with that Donation, if this is not a subscription
-      createTransaction: ['createDonation', 'retrieveBalanceTransaction', (cb, results) => {
-
-        // If this is a subscription, wait for webhook to create a Transaction
-        if (isSubscription) {
-          return cb();
-        }
-
-        // Create a transaction for this one-time payment
-        const { user } = req;
-        const charge = results.createCharge;
-        const paymentMethod = results.getOrCreatePaymentMethod;
-        const balanceTransaction = results.retrieveBalanceTransaction
-        const fees = stripe.extractFees(balanceTransaction);
-        const { hostFeePercent } = group;
-        const payload = {
-          user,
-          group,
-          paymentMethod
-        };
-
-        payload.transaction = {
-          type: constants.type.DONATION,
-          DonationId: results.createDonation.id,
->>>>>>> 8b893c1a
           amount: amountFloat,
           currency,
           interval
