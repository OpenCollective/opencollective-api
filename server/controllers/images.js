--- conflicted
+++ resolved
@@ -26,14 +26,8 @@
      * We will replace the name to avoid collisions
      */
 
-<<<<<<< HEAD
     const ext = path.extname(file.originalname);
-    const name = file.originalname.replace(/\W/g, ''); // remove non alphanumeric
-    const filename = ['/', name, '_', uuid.v1(), ext].join('');
-=======
-    var ext = path.extname(file.originalname);
-    var filename = ['/', uuid.v1(), ext].join('');
->>>>>>> c91444fc
+    const filename = ['/', uuid.v1(), ext].join('');
 
     const put = app.knox.put(filename, {
       'Content-Length': file.size,
