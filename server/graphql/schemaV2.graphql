--- conflicted
+++ resolved
@@ -220,7 +220,6 @@
     """
     offset: Int = 0
     onlyPublishedUpdates: Boolean
-    onlyChangelogUpdates: Boolean
   ): UpdateCollection!
 
   """
@@ -765,7 +764,6 @@
     """
     offset: Int = 0
     onlyPublishedUpdates: Boolean
-    onlyChangelogUpdates: Boolean
   ): UpdateCollection!
 
   """
@@ -1022,7 +1020,6 @@
     """
     offset: Int = 0
     onlyPublishedUpdates: Boolean
-    onlyChangelogUpdates: Boolean
   ): UpdateCollection!
 
   """
@@ -3221,7 +3218,6 @@
     """
     offset: Int = 0
     onlyPublishedUpdates: Boolean
-    onlyChangelogUpdates: Boolean
   ): UpdateCollection!
 
   """
@@ -4159,7 +4155,6 @@
     """
     offset: Int = 0
     onlyPublishedUpdates: Boolean
-    onlyChangelogUpdates: Boolean
   ): UpdateCollection!
 
   """
@@ -4493,7 +4488,6 @@
     """
     offset: Int = 0
     onlyPublishedUpdates: Boolean
-    onlyChangelogUpdates: Boolean
   ): UpdateCollection!
 
   """
@@ -5049,7 +5043,6 @@
     """
     offset: Int = 0
     onlyPublishedUpdates: Boolean
-    onlyChangelogUpdates: Boolean
   ): UpdateCollection!
 
   """
@@ -6435,7 +6428,6 @@
     """
     offset: Int = 0
     onlyPublishedUpdates: Boolean
-    onlyChangelogUpdates: Boolean
   ): UpdateCollection!
 
   """
@@ -6967,7 +6959,6 @@
     """
     offset: Int = 0
     onlyPublishedUpdates: Boolean
-    onlyChangelogUpdates: Boolean
   ): UpdateCollection!
 
   """
@@ -7820,11 +7811,7 @@
 input UpdateCreateInput {
   title: String!
   isPrivate: Boolean
-<<<<<<< HEAD
-  isChangelog: Boolean
-=======
   isChangelog: Boolean!
->>>>>>> ea9d70bd
   makePublicOn: IsoDateString
   html: String
   fromAccount: AccountReferenceInput
@@ -8063,7 +8050,6 @@
     """
     offset: Int = 0
     onlyPublishedUpdates: Boolean
-    onlyChangelogUpdates: Boolean
   ): UpdateCollection!
 
   """
