import {
  GraphQLBoolean,
  GraphQLEnumType,
  GraphQLFloat,
  GraphQLInt,
  GraphQLList,
  GraphQLObjectType,
  GraphQLString,
} from 'graphql';

import models from '../models';
import status from '../constants/response_status';

export const ResponseStatusType = new GraphQLEnumType({
  name: 'Responses',
  values: {
    PENDING: { value: status.PENDING },
    INTERESTED: { value: status.INTERESTED },
    YES: { value: status.YES },
  }
});

export const UserType = new GraphQLObjectType({
  name: 'User',
  description: 'This represents a User',
  fields: () => {
    return {
      id: {
        type: GraphQLInt,
        resolve(user) {
          return user.id;
        }
      },
      firstName: {
        type: GraphQLString,
        resolve(user) {
          return user.firstName;
        }
      },
      lastName: {
        type: GraphQLString,
        resolve(user) {
          return user.lastName;
        }
      },
      name: {
        type: GraphQLString,
        resolve(user) {
          return user.name;
        }
      },
      avatar: {
        type: GraphQLString,
        resolve(user) {
          return user.avatar;
        }
      },
      username: {
        type: GraphQLString,
        resolve(user) {
          return user.username;
        }
      },
      email: {
        type: GraphQLString,
        resolve(user) {
          return user.email;
        }
      },
      description: {
        type: GraphQLString,
        resolve(user) {
          return user.description
        }
      },
      isOrganization: {
        type: GraphQLBoolean,
        resolve(user) {
          return user.isOrganization;
        }
      },
      twitterHandle: {
        type: GraphQLString,
        resolve(user) {
          return user.twitterHandle;
        }
      },
      billingAddress: {
        type: GraphQLString,
        resolve(user) {
          return user.billingAddress;
        }
      },
      website: {
        type: GraphQLString,
        resolve(user) {
          return user.website;
        }
      },
      paypalEmail: {
        type: GraphQLString,
        resolve(user) {
          return user.paypalEmail;
        }
      }
    }
  }
});

export const CollectiveType = new GraphQLObjectType({
  name: 'Collective',
  description: 'This represents a Collective',
  fields: () => {
    return {
      id: {
        type: GraphQLInt,
        resolve(collective) {
          return collective.id;
        }
      },
      name: {
        type: GraphQLString,
        resolve(collective) {
          return collective.name;
        }
      },
      description: {
        type: GraphQLString,
        resolve(collective) {
          return collective.description;
        }
      },
      longDescription: {
        type: GraphQLString,
        resolve(collective) {
          return collective.longDescription;
        }
      },
      mission: {
        type: GraphQLString,
        resolve(collective) {
          return collective.mission;
        }
      },
      currency: {
        type: GraphQLString,
        resolve(collective) {
          return collective.currency;
        }
      },
      logo: {
        type: GraphQLString,
        resolve(collective) {
          return collective.logo;
        }
      },
      backgroundImage: {
        type: GraphQLString,
        resolve(collective) {
          return collective.backgroundImage;
        }
      },
      slug: {
        type: GraphQLString,
        resolve(collective) {
          return collective.slug;
        }
      },
<<<<<<< HEAD
      users: {
        type: new GraphQLList(UserType),
        resolve(collective, args, req) {
          return collective.getUsersForViewer(req.remoteUser);
=======
      twitterHandle: {
        type: GraphQLString,
        resolve(collective) {
          return collective.twitterHandle;
>>>>>>> 9a3afbf1
        }
      },
      events: {
        type: new GraphQLList(EventType),
        resolve(collective) {
          return collective.getEvents();
        }
      },
      stripePublishableKey: {
        type: GraphQLString,
        resolve(collective) {
          return collective.getStripeAccount()
          .then(stripeAccount => stripeAccount && stripeAccount.stripePublishableKey)
        }
      }
    }
  }
});

export const EventType = new GraphQLObjectType({
  name: 'Event',
  description: 'This represents an Event',
  fields: () => {
    return {
      id: {
        type: GraphQLInt,
        resolve(event) {
          return event.id;
        }
      },
      name: {
        type: GraphQLString,
        resolve(event) {
          return event.name
        }
      },
      description: {
        type: GraphQLString,
        resolve(event) {
          return event.description
        }
      },
      backgroundImage: {
        type: GraphQLString,
        resolve(event) {
          return event.backgroundImage;
        }
      },
      createdByUser: {
        type: UserType,
        resolve(event) {
          return models.User.findById(event.createdByUserId)
        }
      },
      collective: {
        type: CollectiveType,
        resolve(event) {
          return event.getGroup();
        }
      },
      slug: {
        type: GraphQLString,
        resolve(event) {
          return event.slug;
        }
      },
      location: {
        type: GraphQLString,
        description: 'Name of the location. Ex: Puck Fair restaurant',
        resolve(event) {
          return event.locationName;
        }
      },
      address: {
        type: GraphQLString,
        description: 'Ex: 525 Broadway, NY 10012',
        resolve(event) {
          return event.address;
        }
      },
      lat: {
        type: GraphQLFloat,
        resolve(event) {
          return event.geoLocationLatLong ? event.geoLocationLatLong.coordinates[0] : null;
        }
      },
      long: {
        type: GraphQLFloat,
        resolve(event) {
          return event.geoLocationLatLong ? event.geoLocationLatLong.coordinates[1] : null;
        }
      },
      startsAt: {
        type: GraphQLString,
        resolve(event) {
          return event.startsAt
        }
      },
      endsAt: {
        type: GraphQLString,
        resolve(event) {
          return event.endsAt
        }
      },
      timezone: {
        type: GraphQLString,
        resolve(event) {
          return event.timezone
        }
      },
      maxAmount: {
        type: GraphQLInt,
        resolve(event) {
          return event.maxAmount;
        }
      },
      currency: {
        type: GraphQLString,
        resolve(event) {
          return event.currency;
        }
      },
      maxQuantity: {
        type: GraphQLInt,
        resolve(event) {
          return event.maxQuantity;
        }
      },
      tiers: {
        type: new GraphQLList(TierType),
        resolve(event) {
          return event.getTiers({ order: [['amount', 'ASC']] });
        }
      },
      responses: {
        type: new GraphQLList(ResponseType),
        resolve(event) {
          return event.getResponses({
            where: { 
              confirmedAt: { $ne: null } 
            },
            order: [
              ['createdAt', 'DESC']
            ]
          });
        }
      }

    }
  }
});

export const TierType = new GraphQLObjectType({
  name: 'Tier',
  description: 'This represents an Tier',
  fields: () => {
    return {
      id: {
        type: GraphQLInt,
        resolve(tier) {
          return tier.id;
        }
      },
      name: {
        type: GraphQLString,
        resolve(tier) {
          return tier.name
        }
      },
      description: {
        type: GraphQLString,
        resolve(tier) {
          return tier.description
        }
      },
      amount: {
        type: GraphQLInt,
        resolve(tier) {
          return tier.amount;
        }
      },
      currency: {
        type: GraphQLString,
        resolve(tier) {
          return tier.currency;
        }
      },
      maxQuantity: {
        type: GraphQLInt,
        resolve(tier) {
          return tier.maxQuantity;
        }
      },
      availableQuantity: {
        type: GraphQLInt,
        resolve(tier) {
          return tier.availableQuantity()
          // graphql doesn't like infinity value
          .then(availableQuantity => availableQuantity === Infinity ? 10000000 : availableQuantity);
        }
      },
      password: {
        type: GraphQLString,
        resolve(tier) {
          return tier.password
        }
      },
      startsAt: {
        type: GraphQLString,
        resolve(tier) {
          return tier.startsAt
        }
      },
      endsAt: {
        type: GraphQLString,
        resolve(tier) {
          return tier.startsAt
        }
      },
      event: {
        type: EventType,
        resolve(tier) {
          return tier.getEvent();
        }
      },
      responses: {
        type: new GraphQLList(ResponseType),
        resolve(tier) {
          return tier.getResponses({
            where: { 
              confirmedAt: { $ne: null } 
            }
          });
        }
      }
    }
  }
});

export const ResponseType = new GraphQLObjectType({
  name: 'Response',
  description: 'This is a Response',
  fields: () => {
    return {
       id: {
        type: GraphQLInt,
        resolve(response) {
          return response.id;
        }
      },
      quantity: {
        type: GraphQLInt,
        resolve(response) {
          return response.quantity;
        }
      },
      user: {
        type: UserType,
        resolve(response, args, req) {
          return response.getUserForViewer(req.remoteUser);
        }
      },
      description: {
        type: GraphQLString,
        resolve(response) {
          return response.description;
        }
      },
      collective: {
        type: CollectiveType,
        resolve(response) {
          return response.getGroup();
        }
      },
      tier: {
        type: TierType,
        resolve(response) {
          return response.getTier();
        }
      },
      event: {
        type: EventType,
        resolve(response) {
          return response.getEvent();
        }
      },
      createdAt: {
        type: GraphQLString,
        resolve(response) {
          return response.createdAt;
        }
      },
      confirmedAt: {
        type: GraphQLString,
        resolve(response) {
          return response.confirmedAt;
        }
      },
      status: {
        type: ResponseStatusType,
        resolve(response) {
          return response.status;
        }
      }
    }
  }
});
<|MERGE_RESOLUTION|>--- conflicted
+++ resolved
@@ -166,17 +166,16 @@
           return collective.slug;
         }
       },
-<<<<<<< HEAD
       users: {
         type: new GraphQLList(UserType),
         resolve(collective, args, req) {
           return collective.getUsersForViewer(req.remoteUser);
-=======
+        }
+      },
       twitterHandle: {
         type: GraphQLString,
         resolve(collective) {
           return collective.twitterHandle;
->>>>>>> 9a3afbf1
         }
       },
       events: {
