import {
  GraphQLBoolean,
  GraphQLEnumType,
  GraphQLInt,
  GraphQLInterfaceType,
  GraphQLList,
  GraphQLNonNull,
  GraphQLObjectType,
  GraphQLString,
} from 'graphql';
import GraphQLJSON from 'graphql-type-json';
import { get, has, sortBy } from 'lodash';
import moment from 'moment';
import sequelize from 'sequelize';
import SqlString from 'sequelize/lib/sql-string';

import { types } from '../../constants/collectives';
<<<<<<< HEAD
import FEATURE from '../../constants/feature';
import FEATURE_STATUS from '../../constants/feature-status';
=======
import { FeaturesList } from '../../constants/feature';
import FEATURE_STATUS from '../../constants/feature-status';
import { PAYMENT_METHOD_SERVICE, PAYMENT_METHOD_TYPE } from '../../constants/paymentMethods';
>>>>>>> d4cc6179
import roles from '../../constants/roles';
import { getContributorsForCollective } from '../../lib/contributors';
import queries from '../../lib/queries';
import models, { Op } from '../../models';
import { hostResolver } from '../common/collective';
import { getContextPermission, PERMISSION_TYPE } from '../common/context-permissions';
import { getFeatureStatusResolver } from '../common/features';

import { ApplicationType } from './Application';
import { TransactionInterfaceType } from './TransactionInterface';
import {
  ConnectedAccountType,
  ContributorRoleEnum,
  ContributorType,
  DateString,
  ExpenseType,
  ImageFormatType,
  LocationType,
  MemberType,
  NotificationType,
  OrderDirectionType,
  OrderStatusType,
  OrderType,
  PaginatedPaymentMethodsType,
  PaymentMethodBatchInfo,
  PaymentMethodType,
  PayoutMethodType,
  TierType,
  UpdateType,
  UserType,
} from './types';

export const TypeOfCollectiveType = new GraphQLEnumType({
  name: 'TypeOfCollective',
  values: {
    COLLECTIVE: {},
    EVENT: {},
    ORGANIZATION: {},
    USER: {},
    BOT: {},
    PROJECT: {},
    FUND: {},
    VENDOR: {},
  },
});

export const CollectiveOrderFieldType = new GraphQLEnumType({
  name: 'CollectiveOrderField',
  description: 'Properties by which collectives can be ordered.',
  values: {
    monthlySpending: {
      description: 'Order collectives by their average monthly spending (based on last 90 days)',
    },
    balance: {
      description: 'Order collectives by total balance.',
    },
    createdAt: {
      description: 'Order collectives by creation time.',
    },
    name: {
      description: 'Order collectives by name.',
    },
    slug: {
      description: 'Order collectives by slug.',
    },
    updatedAt: {
      description: 'Order collectives by updated time.',
    },
    totalDonations: {
      description: 'Order collectives by total donations.',
    },
    financialContributors: {
      description: 'Order collectives by number of financial contributors (unique members).',
    },
  },
});

export const PaymentMethodOrderFieldType = new GraphQLEnumType({
  name: 'PaymenMethodOrderField',
  description: 'Properties by which PaymenMethods can be ordered',
  values: {
    type: {
      description: 'Order payment methods by type (creditcard, giftcard, etc.)',
    },
  },
});

export const HostCollectiveOrderFieldType = new GraphQLEnumType({
  name: 'HostCollectiveOrderFieldType',
  description: 'Properties by which hosts can be ordered.',
  values: {
    createdAt: {
      description: 'Order hosts by creation time.',
    },
    name: {
      description: 'Order hosts by name.',
    },
    collectives: {
      description: 'Order hosts by number of collectives it is hosting.',
    },
    updatedAt: {
      description: 'Order hosts by updated time.',
    },
  },
});

export const BackersStatsType = new GraphQLObjectType({
  name: 'BackersStatsType',
  description: 'Breakdown of backers per type (ANY/USER/ORGANIZATION/COLLECTIVE)',
  fields: () => {
    return {
      // We always have to return an id for apollo's caching
      id: {
        type: GraphQLInt,
        resolve(stats) {
          return stats.id;
        },
      },
      all: {
        description: 'Total number of backers that have given money to this collective',
        type: GraphQLInt,
        resolve(stats) {
          return stats.all;
        },
      },
      users: {
        description: 'Number of individuals that have given money to this collective',
        type: GraphQLInt,
        resolve(stats) {
          return stats.USER || 0;
        },
      },
      organizations: {
        description: 'Number of organizations that have given money to this collective',
        type: GraphQLInt,
        resolve(stats) {
          return stats.ORGANIZATION || 0;
        },
      },
      collectives: {
        description: 'Number of collectives that have given money to this collective',
        type: GraphQLInt,
        resolve(stats) {
          return stats.COLLECTIVE || 0;
        },
      },
    };
  },
});

export const CollectivesStatsType = new GraphQLObjectType({
  name: 'CollectivesStatsType',
  description: 'Breakdown of collectives under this collective by role (all/hosted/memberOf/events)',
  fields: () => {
    return {
      // We always have to return an id for apollo's caching
      id: {
        type: GraphQLInt,
        resolve(collective) {
          return collective.id;
        },
      },
      all: {
        type: GraphQLInt,
        async resolve(collective) {
          return models.Collective.count({
            where: {
              [Op.or]: {
                ParentCollectiveId: collective.id,
                HostCollectiveId: collective.id,
              },
              isActive: true,
            },
          });
        },
      },
      hosted: {
        type: GraphQLInt,
        description: 'Returns the collectives hosted by this collective',
        async resolve(collective) {
          return models.Member.count({
            where: {
              MemberCollectiveId: collective.id,
              role: roles.HOST,
            },
            include: [
              {
                model: models.Collective,
                as: 'collective',
                where: { type: { [Op.in]: [types.COLLECTIVE, types.FUND] }, isActive: true },
              },
            ],
          });
        },
      },
      memberOf: {
        type: GraphQLInt,
        description: 'Returns the number of collectives that have this collective has parent',
        async resolve(collective) {
          return models.Collective.count({
            where: {
              ParentCollectiveId: collective.id,
              type: [types.COLLECTIVE, types.ORGANIZATION],
              isActive: true,
            },
          });
        },
      },
      events: {
        type: GraphQLInt,
        description: 'Returns the number of events that have this collective has parent',
        async resolve(collective) {
          return models.Collective.count({
            where: {
              ParentCollectiveId: collective.id,
              type: types.EVENT,
              isActive: true,
            },
          });
        },
      },
    };
  },
});

export const PlanType = new GraphQLObjectType({
  name: 'PlanType',
  description: 'The name of the current plan and its characteristics.',
  fields: {
    // We always have to return an id for apollo's caching
    id: {
      type: GraphQLInt,
      resolve(collective) {
        return collective.id;
      },
    },
    name: {
      type: GraphQLString,
    },
    hostedCollectives: {
      type: GraphQLInt,
    },
    hostedCollectivesLimit: {
      type: GraphQLInt,
    },
    addedFunds: {
      type: GraphQLInt,
    },
    addedFundsLimit: {
      type: GraphQLInt,
    },
    hostDashboard: {
      type: GraphQLBoolean,
    },
    manualPayments: {
      type: GraphQLBoolean,
    },
    bankTransfers: {
      type: GraphQLInt,
    },
    bankTransfersLimit: {
      type: GraphQLInt,
    },
    transferwisePayouts: {
      type: GraphQLInt,
    },
    transferwisePayoutsLimit: {
      type: GraphQLInt,
    },
    hostFees: {
      type: GraphQLBoolean,
    },
    hostFeeSharePercent: {
      type: GraphQLInt,
    },
    platformTips: {
      type: GraphQLBoolean,
    },
  },
});

export const ExpensesStatsType = new GraphQLObjectType({
  name: 'ExpensesStatsType',
  description: 'Breakdown of expenses per status (ALL/PENDING/APPROVED/PAID/REJECTED)',
  fields: () => {
    return {
      // We always have to return an id for apollo's caching
      id: {
        type: GraphQLInt,
        resolve(collective) {
          return collective.id;
        },
      },
      all: {
        type: GraphQLInt,
        async resolve(collective, args, req) {
          const expenses = (await req.loaders.Collective.stats.expenses.load(collective.id)) || {};
          let count = 0;
          Object.keys(expenses).forEach(status => (count += (status !== 'CollectiveId' && expenses[status]) || 0));
          return count;
        },
      },
      pending: {
        type: GraphQLInt,
        description: 'Returns the number of expenses that are pending',
        async resolve(collective, args, req) {
          const expenses = (await req.loaders.Collective.stats.expenses.load(collective.id)) || {};
          return expenses.PENDING || 0;
        },
      },
      approved: {
        type: GraphQLInt,
        description: 'Returns the number of expenses that are approved',
        async resolve(collective, args, req) {
          const expenses = (await req.loaders.Collective.stats.expenses.load(collective.id)) || {};
          return expenses.APPROVED || 0;
        },
      },
      rejected: {
        type: GraphQLInt,
        description: 'Returns the number of expenses that are rejected',
        async resolve(collective, args, req) {
          const expenses = (await req.loaders.Collective.stats.expenses.load(collective.id)) || {};
          return expenses.REJECTED || 0;
        },
      },
      paid: {
        type: GraphQLInt,
        description: 'Returns the number of expenses that are paid',
        async resolve(collective, args, req) {
          const expenses = (await req.loaders.Collective.stats.expenses.load(collective.id)) || {};
          return expenses.PAID || 0;
        },
      },
    };
  },
});

export const TransactionsStatsType = new GraphQLObjectType({
  name: 'TransactionsStatsType',
  description: 'Breakdown of transactions per type (ALL/CREDIT/DEBIT)',
  fields: () => {
    return {
      // We always have to return an id for apollo's caching
      id: {
        type: GraphQLInt,
        resolve(collective) {
          return collective.id;
        },
      },
      all: {
        type: GraphQLInt,
        resolve(collective) {
          return models.Transaction.count({
            where: { CollectiveId: collective.id },
          });
        },
      },
      credit: {
        type: GraphQLInt,
        description: 'Returns the number of CREDIT transactions',
        resolve(collective) {
          return models.Transaction.count({
            where: { CollectiveId: collective.id, type: 'CREDIT' },
          });
        },
      },
      debit: {
        type: GraphQLInt,
        description: 'Returns the number of DEBIT transactions',
        async resolve(collective) {
          return models.Transaction.count({
            where: { CollectiveId: collective.id, type: 'DEBIT' },
          });
        },
      },
    };
  },
});

export const CollectiveStatsType = new GraphQLObjectType({
  name: 'CollectiveStatsType',
  description: 'Stats for the collective',
  fields: () => {
    return {
      // We always have to return an id for apollo's caching
      id: {
        type: GraphQLInt,
        resolve(collective) {
          return collective.id;
        },
      },
      balanceWithBlockedFunds: {
        description: 'Amount of money in cents in the currency of the collective currently available to spend',
        type: GraphQLInt,
        resolve(collective, args, req) {
          return collective.getBalanceWithBlockedFunds({ loaders: req.loaders });
        },
      },
      balance: {
        description: 'Amount of money in cents in the currency of the collective.',
        type: GraphQLInt,
        resolve(collective, args, req) {
          return collective.getBalance({ loaders: req.loaders });
        },
      },
      backers: {
        description: 'Breakdown of all backers of this collective',
        type: BackersStatsType,
        resolve(collective, args, req) {
          return req.loaders.Collective.stats.backers.load(collective.id);
        },
      },
      collectives: {
        description: 'Number of collectives under this collective',
        type: CollectivesStatsType,
        resolve(collective) {
          return collective;
        },
      },
      updates: {
        description: 'Number of updates published by this collective',
        type: GraphQLInt,
        resolve(collective) {
          return models.Update.count({
            where: {
              CollectiveId: collective.id,
              publishedAt: { [Op.ne]: null },
            },
          });
        },
      },
      events: {
        description: 'Number of events under this collective',
        type: GraphQLInt,
        resolve(collective) {
          return models.Collective.count({
            where: { ParentCollectiveId: collective.id, type: types.EVENT },
          });
        },
      },
      expenses: {
        description: 'Breakdown of expenses submitted to this collective by type (ALL/PENDING/APPROVED/PAID/REJECTED)',
        type: ExpensesStatsType,
        resolve(collective) {
          return collective;
        },
      },
      transactions: {
        description: 'Number of transactions',
        type: TransactionsStatsType,
        resolve(collective) {
          return collective;
        },
      },
      monthlySpending: {
        description: 'Average amount spent per month based on the last 90 days',
        type: GraphQLInt,
        resolve(collective) {
          // if we fetched the collective with the raw query to sort them by their monthly spending we don't need to recompute it
          if (has(collective, 'dataValues.monthlySpending')) {
            return get(collective, 'dataValues.monthlySpending');
          } else {
            return collective.getMonthlySpending();
          }
        },
      },
      totalAmountSpent: {
        description: 'Total amount spent',
        type: GraphQLInt,
        resolve(collective) {
          return collective.getTotalAmountSpent();
        },
      },
      totalAmountReceived: {
        description: 'Total amount received',
        type: GraphQLInt,
        args: {
          startDate: { type: DateString },
          endDate: { type: DateString },
          periodInMonths: {
            type: GraphQLInt,
            description: 'Computes contributions from the last x months. Cannot be used with startDate/endDate',
          },
        },
        resolve(collective, args) {
          let startDate = args.startDate ? new Date(args.startDate) : null;
          let endDate = args.endDate ? new Date(args.endDate) : null;

          if (args.periodInMonths) {
            startDate = moment().subtract(args.periodInMonths, 'months').seconds(0).milliseconds(0).toDate();
            endDate = null;
          }

          return collective.getTotalAmountReceived({ startDate, endDate });
        },
      },
      totalNetAmountReceived: {
        description: 'Total net amount received',
        type: GraphQLInt,
        resolve(collective) {
          return collective.getTotalNetAmountReceived();
        },
      },
      yearlyBudget: {
        type: GraphQLInt,
        resolve(collective) {
          return collective.getYearlyIncome();
        },
      },
      yearlyBudgetManaged: {
        type: GraphQLInt,
        resolve(collective) {
          if (collective.isHostAccount) {
            return queries.getTotalAnnualBudgetForHost(collective.id);
          } else {
            return 0;
          }
        },
      },
      topFundingSources: {
        type: GraphQLJSON,
        deprecationReason: '2021-01-29: Not used anymore',
        resolve(collective) {
          return Promise.all([
            queries.getTopDonorsForCollective(collective.id),
            queries.getTotalDonationsByCollectiveType(collective.id),
          ]).then(results => {
            const res = {
              byCollective: results[0],
              byCollectiveType: results[1],
            };
            return res;
          });
        },
      },
      activeRecurringContributions: {
        type: GraphQLJSON,
        resolve(collective, args, req) {
          return req.loaders.Collective.stats.activeRecurringContributions.load(collective.id);
        },
      },
    };
  },
});

export const CollectiveInterfaceType = new GraphQLInterfaceType({
  name: 'CollectiveInterface',
  description: 'Collective interface',
  resolveType: collective => {
    switch (collective.type) {
      case types.COLLECTIVE:
      case types.BOT:
        return CollectiveType;

      case types.USER:
        return UserCollectiveType;

      case types.ORGANIZATION:
        return OrganizationCollectiveType;

      case types.EVENT:
        return EventCollectiveType;

      case types.PROJECT:
        return ProjectCollectiveType;

      case types.FUND:
        return FundCollectiveType;

      case types.VENDOR:
        return VendorCollectiveType;

      default:
        return null;
    }
  },
  fields: () => {
    return {
      id: { type: GraphQLInt },
      createdByUser: { type: UserType },
      parentCollective: { type: CollectiveInterfaceType },
      type: { type: GraphQLString },
      isActive: { type: GraphQLBoolean },
      name: { type: GraphQLString },
      company: { type: GraphQLString },
      description: { type: GraphQLString },
      longDescription: { type: GraphQLString },
      hasLongDescription: {
        type: GraphQLBoolean,
        description: 'Returns true if the collective has a long description',
      },
      expensePolicy: { type: GraphQLString },
      tags: { type: new GraphQLList(GraphQLString) },
      location: {
        type: LocationType,
        description: 'Name, address, country, lat, long of the location.',
      },
      createdAt: { type: DateString },
      startsAt: { type: DateString },
      endsAt: { type: DateString },
      timezone: { type: GraphQLString },
      hostFeePercent: { type: GraphQLInt },
      platformFeePercent: { type: GraphQLInt },
      currency: { type: GraphQLString },
      image: { type: GraphQLString },
      imageUrl: {
        type: GraphQLString,
        args: {
          height: { type: GraphQLInt },
          format: {
            type: ImageFormatType,
          },
        },
      },
      backgroundImage: { type: GraphQLString },
      backgroundImageUrl: {
        type: GraphQLString,
        args: {
          height: { type: GraphQLInt },
          format: {
            type: ImageFormatType,
          },
        },
      },
      settings: { type: new GraphQLNonNull(GraphQLJSON) },
      isPledged: {
        description: 'Defines if a collective is pledged',
        type: GraphQLBoolean,
      },
      data: {
        type: GraphQLJSON,
        deprecationReason: '2020-10-08: This field is not provided anymore and will return an empty object',
      },
      privateInstructions: {
        type: GraphQLString,
        description: 'Private instructions related to an event',
      },
      githubContributors: { type: new GraphQLNonNull(GraphQLJSON) },
      slug: { type: GraphQLString },
      path: { type: GraphQLString },
      isHost: { type: GraphQLBoolean },
      isIncognito: { type: GraphQLBoolean },
      isGuest: { type: GraphQLBoolean },
      canApply: { type: GraphQLBoolean },
      canContact: { type: GraphQLBoolean },
      isArchived: { type: GraphQLBoolean },
      isApproved: { type: GraphQLBoolean },
      isDeletable: { type: GraphQLBoolean },
      host: { type: CollectiveInterfaceType },
      hostCollective: { type: CollectiveInterfaceType },
      members: {
        type: new GraphQLList(MemberType),
        description:
          'List of all collectives that are related to this collective with their membership relationship. Can filter by role (BACKER/MEMBER/ADMIN/HOST/FOLLOWER)',
        args: {
          limit: { type: GraphQLInt },
          offset: { type: GraphQLInt },
          type: {
            type: GraphQLString,
            description: 'Type of User: USER/ORGANIZATION',
          },
          TierId: { type: GraphQLInt },
          tierSlug: { type: GraphQLString },
          role: { type: GraphQLString },
          roles: { type: new GraphQLList(GraphQLString) },
        },
      },
      memberOf: {
        type: new GraphQLList(MemberType),
        description:
          'List of all collectives that this collective is a member of with their membership relationship. Can filter by role (BACKER/MEMBER/ADMIN/HOST/FOLLOWER)',
        args: {
          limit: { type: GraphQLInt },
          offset: { type: GraphQLInt },
          type: {
            type: GraphQLString,
            description: 'Type of collective (COLLECTIVE, EVENT, ORGANIZATION)',
          },
          role: { type: GraphQLString },
          roles: { type: new GraphQLList(GraphQLString) },
          onlyActiveCollectives: {
            type: GraphQLBoolean,
            description: 'Only return memberships for active collectives (that have been approved by the host)',
            defaultValue: false,
          },
          includeIncognito: {
            type: GraphQLBoolean,
            defaultValue: true,
            description:
              'Wether incognito profiles should be included in the result. Only works if requesting user is an admin of the account.',
          },
        },
      },
      contributors: {
        type: new GraphQLList(ContributorType),
        description: 'All the persons and entities that contribute to this organization',
        args: {
          limit: { type: GraphQLInt, defaultValue: 1000 },
          roles: { type: new GraphQLList(ContributorRoleEnum) },
        },
      },
      collectives: {
        type: CollectiveSearchResultsType,
        description: 'List of all collectives hosted by this collective',
        args: {
          orderBy: { defaultValue: 'name', type: CollectiveOrderFieldType },
          orderDirection: { defaultValue: 'ASC', type: OrderDirectionType },
          expenseStatus: { defaultValue: null, type: GraphQLString },
          limit: { type: GraphQLInt },
          offset: { type: GraphQLInt },
          isActive: { type: GraphQLBoolean },
          isArchived: { type: GraphQLBoolean },
        },
      },
      followers: {
        type: new GraphQLList(CollectiveInterfaceType),
        description: 'List of all followers of this collective',
        args: {
          limit: { type: GraphQLInt },
          offset: { type: GraphQLInt },
        },
      },
      notifications: {
        type: new GraphQLList(NotificationType),
        description: 'List of all notifications for this collective',
        args: {
          limit: { type: GraphQLInt },
          offset: { type: GraphQLInt },
          channel: { type: GraphQLString },
          type: { type: GraphQLString },
          active: { type: GraphQLBoolean },
        },
      },
      maxQuantity: { type: GraphQLInt },
      tiers: {
        type: new GraphQLList(TierType),
        args: {
          id: { type: GraphQLInt },
          slug: { type: GraphQLString },
          slugs: { type: new GraphQLList(GraphQLString) },
        },
      },
      orders: {
        type: new GraphQLList(OrderType),
        args: {
          status: { type: OrderStatusType },
        },
      },
      ordersFromCollective: {
        type: new GraphQLList(OrderType),
        args: {
          subscriptionsOnly: { type: GraphQLBoolean },
        },
      },
      stats: { type: CollectiveStatsType },
      transactions: {
        type: new GraphQLList(TransactionInterfaceType),
        args: {
          type: { type: GraphQLString },
          limit: { type: GraphQLInt },
          offset: { type: GraphQLInt },
          includeExpenseTransactions: { type: GraphQLBoolean },
        },
      },
      expenses: {
        type: new GraphQLList(ExpenseType),
        args: {
          type: { type: GraphQLString },
          limit: { type: GraphQLInt },
          offset: { type: GraphQLInt },
          status: { type: GraphQLString },
          includeHostedCollectives: { type: GraphQLBoolean },
        },
      },
      role: { type: GraphQLString },
      twitterHandle: { type: GraphQLString },
      githubHandle: { type: GraphQLString },
      website: { type: GraphQLString },
      updates: {
        type: new GraphQLList(UpdateType),
        args: {
          limit: { type: GraphQLInt },
          offset: { type: GraphQLInt },
          onlyPublishedUpdates: { type: GraphQLBoolean },
        },
      },
      events: {
        type: new GraphQLList(EventCollectiveType),
        args: {
          limit: { type: GraphQLInt },
          offset: { type: GraphQLInt },
          includePastEvents: {
            type: GraphQLBoolean,
            defaultValue: false,
            description: 'Include past events',
          },
          includeInactive: {
            type: GraphQLBoolean,
            defaultValue: false,
            description: 'Include inactive events',
          },
        },
      },
      projects: {
        type: new GraphQLList(ProjectCollectiveType),
        args: {
          limit: { type: GraphQLInt },
          offset: { type: GraphQLInt },
        },
      },
      paymentMethods: {
        type: new GraphQLList(PaymentMethodType),
        args: {
          service: { type: GraphQLString },
          limit: { type: GraphQLInt },
          hasBalanceAboveZero: { type: GraphQLBoolean },
          isConfirmed: {
            type: GraphQLBoolean,
            description: 'Only return confirmed payment methods',
            defaultValue: true,
          },
          types: {
            type: new GraphQLList(GraphQLString),
            description: 'Filter on given types  (creditcard, giftcard, etc.)',
          },
          orderBy: {
            type: PaymentMethodOrderFieldType,
            description: 'Order entries based on given column. Set to null for no ordering.',
          },
          includeHostCollectivePaymentMethod: {
            type: GraphQLBoolean,
            defaultValue: false,
            description: 'Defines if the host "collective" payment method should be returned',
          },
        },
      },
      payoutMethods: {
        type: new GraphQLList(PayoutMethodType),
        description: 'The list of payout methods that this collective can use to get paid',
      },
      giftCardsBatches: {
        type: new GraphQLList(PaymentMethodBatchInfo),
        description:
          'List all the gift cards batches emitted by this collective. May include `null` as key for unbatched gift cards.',
      },
      createdGiftCards: {
        type: PaginatedPaymentMethodsType,
        args: {
          limit: { type: GraphQLInt },
          offset: { type: GraphQLInt },
          batch: { type: GraphQLString },
          isConfirmed: {
            type: GraphQLBoolean,
            description: 'Wether the gift card has been claimed or not',
          },
        },
      },
      connectedAccounts: { type: new GraphQLList(ConnectedAccountType) },
      features: {
        type: new GraphQLNonNull(CollectiveFeatures),
        description: 'Describes the features enabled and available for this collective',
      },
      plan: { type: PlanType },
      contributionPolicy: { type: GraphQLString },
      categories: {
        type: new GraphQLNonNull(new GraphQLList(GraphQLString)),
        description: 'Categories set by Open Collective to help moderation.',
      },
    };
  },
});

const FeaturesFields = () => {
  return FeaturesList.reduce(
    (obj, feature) =>
      Object.assign(obj, {
        [feature]: {
          type: CollectiveFeatureStatus,
          resolve: getFeatureStatusResolver(feature),
        },
      }),
    {},
  );
};

const CollectiveFields = () => {
  return {
    id: {
      type: GraphQLInt,
      resolve(collective) {
        return collective.id;
      },
    },
    createdByUser: {
      type: UserType,
      resolve(collective, args, req) {
        if (
          collective.isIncognito &&
          !getContextPermission(req, PERMISSION_TYPE.SEE_INCOGNITO_ACCOUNT_DETAILS, collective.id)
        ) {
          return {};
        }
        return models.User.findByPk(collective.CreatedByUserId);
      },
    },
    parentCollective: {
      type: CollectiveInterfaceType,
      resolve(collective) {
        return models.Collective.findByPk(collective.ParentCollectiveId);
      },
    },
    type: {
      type: GraphQLString,
      resolve(collective) {
        return collective.type;
      },
    },
    isActive: {
      type: GraphQLBoolean,
      resolve(collective) {
        return collective.isActive;
      },
    },
    name: {
      type: GraphQLString,
      resolve(collective) {
        return collective.name;
      },
    },
    company: {
      type: GraphQLString,
      resolve(collective) {
        return collective.company;
      },
    },
    description: {
      type: GraphQLString,
      resolve(collective) {
        return collective.description;
      },
    },
    longDescription: {
      type: GraphQLString,
      resolve(collective) {
        return collective.longDescription;
      },
    },
    hasLongDescription: {
      type: GraphQLBoolean,
      description: 'Returns true if the collective has a long description',
      resolve(collective) {
        return Boolean(collective.longDescription);
      },
    },
    expensePolicy: {
      type: GraphQLString,
      resolve(collective) {
        return collective.expensePolicy;
      },
    },
    tags: {
      type: new GraphQLList(GraphQLString),
      resolve(collective) {
        return collective.tags;
      },
    },
    location: {
      type: LocationType,
      description: 'Name, address, lat, long of the location.',
      resolve(collective, _, req) {
        const publicAddressesCollectiveTypes = [types.COLLECTIVE, types.EVENT, types.ORGANIZATION];
        if (publicAddressesCollectiveTypes.includes(collective.type)) {
          return collective.location;
        } else if (!req.remoteUser) {
          return null;
        } else if (req.remoteUser.isAdminOfCollective(collective)) {
          return collective.location;
        } else {
          return req.loaders.Collective.privateInfos.load(collective).then(c => c.location);
        }
      },
    },
    createdAt: {
      type: DateString,
      resolve(collective) {
        return collective.createdAt;
      },
    },
    startsAt: {
      type: DateString,
      resolve(collective) {
        return collective.startsAt;
      },
    },
    endsAt: {
      type: DateString,
      resolve(collective) {
        return collective.endsAt;
      },
    },
    timezone: {
      type: GraphQLString,
      resolve(collective) {
        return collective.timezone;
      },
    },
    hostFeePercent: {
      type: GraphQLInt,
      resolve(collective) {
        return collective.hostFeePercent;
      },
    },
    platformFeePercent: {
      type: GraphQLInt,
      resolve(collective) {
        return collective.platformFeePercent;
      },
    },
    currency: {
      type: GraphQLString,
      resolve(collective) {
        return collective.currency;
      },
    },
    image: {
      type: GraphQLString,
      async resolve(collective, args, req) {
        if (collective.type === 'EVENT' && !collective.image) {
          const parentCollective = await req.loaders.Collective.byId.load(collective.ParentCollectiveId);
          if (parentCollective) {
            return parentCollective.image;
          }
        }
        return collective.image;
      },
    },
    imageUrl: {
      type: GraphQLString,
      args: {
        height: { type: GraphQLInt },
        format: {
          type: ImageFormatType,
        },
      },
      async resolve(collective, args, req) {
        if (collective.type === 'EVENT' && !collective.image) {
          const parentCollective = await req.loaders.Collective.byId.load(collective.ParentCollectiveId);
          if (parentCollective) {
            return parentCollective.getImageUrl(args);
          }
        }
        return collective.getImageUrl(args);
      },
    },
    backgroundImage: {
      type: GraphQLString,
      resolve(collective) {
        return collective.backgroundImage;
      },
    },
    backgroundImageUrl: {
      type: GraphQLString,
      args: {
        height: { type: GraphQLInt },
        format: {
          type: ImageFormatType,
        },
      },
      resolve(collective, args) {
        return collective.getBackgroundImageUrl(args);
      },
    },
    settings: {
      type: new GraphQLNonNull(GraphQLJSON),
      resolve(collective) {
        return collective.settings;
      },
    },
    isPledged: {
      description: 'Defines if a collective is pledged',
      type: GraphQLBoolean,
      resolve(collective) {
        return collective.isPledged;
      },
    },
    data: {
      type: GraphQLJSON,
      deprecationReason: '2020-10-08: This field is not provided anymore and will return an empty object',
      resolve() {
        return {};
      },
    },
    privateInstructions: {
      type: GraphQLString,
      description: 'Private instructions related to an event',
      resolve(collective, _, req) {
        if (
          collective.type === types.EVENT &&
          (req.remoteUser?.isAdminOfCollective(collective) || req.remoteUser?.hasRole(roles.PARTICIPANT, collective))
        ) {
          return collective.data?.privateInstructions;
        }
      },
    },
    githubContributors: {
      type: new GraphQLNonNull(GraphQLJSON),
      resolve(collective) {
        return collective.data?.githubContributors || {};
      },
    },
    slug: {
      type: GraphQLString,
      resolve(collective) {
        return collective.slug;
      },
    },
    path: {
      type: GraphQLString,
      async resolve(collective) {
        return await collective.getUrlPath();
      },
    },
    isHost: {
      description: 'Returns whether this collective can host other collectives (ie. has a Stripe Account connected)',
      type: GraphQLBoolean,
      resolve(collective) {
        return collective.isHost();
      },
    },
    canApply: {
      description: 'Returns whether this host accepts applications for new collectives',
      type: GraphQLBoolean,
      resolve(collective) {
        return collective.canApply();
      },
    },
    canContact: {
      description: 'Returns whether this collectives can be contacted',
      type: GraphQLBoolean,
      resolve(collective) {
        return collective.canContact();
      },
    },
    isIncognito: {
      description: 'Returns whether this collective is incognito',
      type: GraphQLBoolean,
      resolve(collective) {
        return collective.isIncognito;
      },
    },
    isGuest: {
      description: 'Returns whether this collective is a guest profile',
      type: GraphQLBoolean,
      resolve(collective) {
        return Boolean(collective.data?.isGuest);
      },
    },
    isArchived: {
      description: 'Returns whether this collective is archived',
      type: GraphQLBoolean,
      resolve(collective) {
        return Boolean(collective.deactivatedAt && !collective.isActive);
      },
    },
    isApproved: {
      description: 'Returns whether this collective is approved',
      type: GraphQLBoolean,
      async resolve(collective, _, req) {
        if (!collective.HostCollectiveId) {
          return false;
        } else if (collective.type === types.EVENT) {
          const ParentCollectiveId = collective.ParentCollectiveId;
          const parentCollective = ParentCollectiveId && (await req.loaders.Collective.byId.load(ParentCollectiveId));
          // In the future, we should make it possible to directly read the approvedAt of the event
          return parentCollective && (parentCollective.isHostAccount || parentCollective.isApproved());
        } else {
          return collective.isApproved();
        }
      },
    },
    isDeletable: {
      description: 'Returns whether this collective is deletable',
      type: GraphQLBoolean,
      async resolve(collective) {
        const transactionCount = await models.Transaction.count({
          where: {
            [Op.or]: [{ CollectiveId: collective.id }, { FromCollectiveId: collective.id }],
          },
        });
        const orderCount = await models.Order.count({
          where: {
            [Op.or]: [{ CollectiveId: collective.id }, { FromCollectiveId: collective.id }],
          },
        });
        const expenseCount = await models.Expense.count({
          where: { CollectiveId: collective.id, status: 'PAID' },
        });
        const eventCount = await models.Collective.count({
          where: { ParentCollectiveId: collective.id, type: types.EVENT },
        });

        if (transactionCount > 0 || orderCount > 0 || expenseCount > 0 || eventCount > 0) {
          return false;
        }
        return true;
      },
    },
    host: {
      description: 'Get the host collective that is receiving the money on behalf of this collective',
      type: CollectiveInterfaceType,
      resolve: hostResolver,
    },
    hostCollective: {
      description: 'A host might have a collective attached to it',
      type: CollectiveInterfaceType,
      resolve(collective, args, req) {
        if (has(collective.settings, 'hostCollective.id')) {
          return req.loaders.Collective.byId.load(get(collective.settings, 'hostCollective.id'));
        }
        return null;
      },
    },
    members: {
      description: 'Get all the members of this collective (admins, members, backers, followers)',
      type: new GraphQLList(MemberType),
      args: {
        limit: { type: GraphQLInt },
        offset: { type: GraphQLInt },
        type: { type: GraphQLString },
        role: { type: GraphQLString },
        TierId: { type: GraphQLInt },
        tierSlug: { type: GraphQLString },
        roles: { type: new GraphQLList(GraphQLString) },
      },
      resolve(collective, args, req) {
        if (collective.isIncognito && !req.remoteUser?.isAdmin(collective.id)) {
          return [];
        }

        const query = {
          limit: args.limit,
          offset: args.offset,
          order: [['id', 'ASC']],
        };

        query.where = { CollectiveId: collective.id };
        if (args.TierId) {
          query.where.TierId = args.TierId;
        }
        const roles = args.roles || (args.role && [args.role]);

        if (roles && roles.length > 0) {
          query.where.role = { [Op.in]: roles };
        }

        let conditionOnMemberCollective;
        if (args.type) {
          const types = args.type.split(',');
          conditionOnMemberCollective = { type: { [Op.in]: types } };
        }

        query.include = [
          {
            model: models.Collective,
            as: 'memberCollective',
            required: true,
            where: conditionOnMemberCollective,
          },
        ];

        if (args.tierSlug) {
          query.include.push({
            model: models.Tier,
            where: { slug: args.tierSlug },
          });
        }

        return models.Member.findAll(query);
      },
    },
    memberOf: {
      description: 'Get all the collective this collective is a member of (as a member, backer, follower, etc.)',
      type: new GraphQLList(MemberType),
      args: {
        limit: { type: GraphQLInt },
        offset: { type: GraphQLInt },
        type: {
          type: GraphQLString,
          description: 'Type of collective (COLLECTIVE, EVENT, ORGANIZATION)',
        },
        role: { type: GraphQLString },
        roles: { type: new GraphQLList(GraphQLString) },
        onlyActiveCollectives: {
          type: GraphQLBoolean,
          description: 'Only return memberships for active collectives (that have been approved by the host)',
          defaultValue: false,
        },
        includeIncognito: {
          type: GraphQLBoolean,
          defaultValue: true,
          description:
            'Wether incognito profiles should be included in the result. Only works if requesting user is an admin of the account.',
        },
      },
      resolve(collective, args, req) {
        const where = { MemberCollectiveId: collective.id };
        const roles = args.roles || (args.role && [args.role]);
        if (roles && roles.length > 0) {
          where.role = { [Op.in]: roles };
        }
        const collectiveConditions = { deletedAt: null };
        if (args.type) {
          collectiveConditions.type = args.type;
        }
        if (args.onlyActiveCollectives) {
          collectiveConditions.isActive = true;
        }
        if (!args.includeIncognito || !req.remoteUser?.isAdmin(collective.id)) {
          collectiveConditions.isIncognito = false;
        }
        return models.Member.findAll({
          where,
          limit: args.limit,
          offset: args.offset,
          include: [
            {
              model: models.Collective,
              as: 'collective',
              where: collectiveConditions,
            },
          ],
        });
      },
    },
    contributors: {
      type: new GraphQLList(ContributorType),
      description: 'All the persons and entities that contribute to this organization',
      args: {
        limit: { type: GraphQLInt, defaultValue: 1000 },
        roles: { type: new GraphQLList(ContributorRoleEnum) },
      },
      resolve(collective, args) {
        return getContributorsForCollective(collective.id, args);
      },
    },
    collectives: {
      type: CollectiveSearchResultsType,
      args: {
        orderBy: { defaultValue: 'name', type: CollectiveOrderFieldType },
        orderDirection: { defaultValue: 'ASC', type: OrderDirectionType },
        expenseStatus: { defaultValue: null, type: GraphQLString },
        limit: { type: GraphQLInt },
        offset: { type: GraphQLInt },
        isActive: { type: GraphQLBoolean },
        isArchived: { type: GraphQLBoolean },
      },
      async resolve(collective, args) {
        const query = {
          where: { HostCollectiveId: collective.id, type: { [Op.in]: [types.COLLECTIVE, types.FUND] } },
          order: [[args.orderBy, args.orderDirection]],
          limit: args.limit,
          offset: args.offset,
        };

        if (typeof args.isActive !== 'undefined') {
          query.where.isActive = args.isActive;
        } else if (typeof args.isArchived !== 'undefined') {
          query.where.isArchived = args.isArchived;
        }

        /* if any specific Expense status was passed */
        if (args.expenseStatus) {
          /* The escape trick came from here:
             https://github.com/sequelize/sequelize/issues/1132

             Didin't really find a better way to do it. */
          const status = SqlString.escape(args.expenseStatus.toUpperCase());
          query.where.expenseCount = sequelize.where(
            /* This tests if collective has any expenses in the given
             * status. */
            sequelize.literal(
              '(SELECT COUNT("id") FROM "Expenses" WHERE "Expenses"."CollectiveId" =' +
                ` "Collective"."id" AND "status" = ${status})`,
              args.expenseStatus,
            ),
            '>',
            0,
          );
        }
        const result = await models.Collective.findAndCountAll(query);
        const { count, rows } = result;
        return {
          total: count,
          collectives: rows,
          limit: args.limit,
          offset: args.offset,
        };
      },
    },
    followers: {
      type: new GraphQLList(CollectiveInterfaceType),
      args: {
        limit: { type: GraphQLInt },
        offset: { type: GraphQLInt },
      },
      resolve(collective, args) {
        return models.Member.findAll({
          where: { CollectiveId: collective.id, role: roles.FOLLOWER },
          include: [{ model: models.Collective, as: 'memberCollective' }],
          limit: args.limit,
          offset: args.offset,
        }).then(memberships => memberships.memberCollective);
      },
    },
    notifications: {
      type: new GraphQLList(NotificationType),
      args: {
        limit: { type: GraphQLInt },
        offset: { type: GraphQLInt },
        channel: { type: GraphQLString },
        type: { type: GraphQLString },
        active: { type: GraphQLBoolean },
      },
      resolve(collective, args, req) {
        // There's no reason for other people than admins to know about this.
        // Also the webhooks URL are supposed to be private (can contain tokens).
        if (!req.remoteUser || !req.remoteUser.isAdminOfCollective(collective)) {
          return [];
        }

        const where = { CollectiveId: collective.id };

        if (args.channel) {
          where.channel = args.channel;
        }
        if (args.type) {
          where.type = args.type;
        }
        if (args.active) {
          where.active = args.active;
        }

        return models.Notification.findAll({
          where: where,
          limit: args.limit,
          offset: args.offset,
          order: [['createdAt', 'ASC']],
        });
      },
    },
    maxQuantity: {
      type: GraphQLInt,
      resolve(collective) {
        return collective.maxQuantity;
      },
    },
    tiers: {
      type: new GraphQLList(TierType),
      args: {
        id: { type: GraphQLInt },
        slug: { type: GraphQLString },
        slugs: { type: new GraphQLList(GraphQLString) },
      },
      resolve(collective, args) {
        const where = {};

        if (args.id) {
          where.id = args.id;
        } else if (args.slug) {
          where.slug = args.slug;
        } else if (args.slugs && args.slugs.length > 0) {
          where.slug = { [Op.in]: args.slugs };
        }

        return collective.getTiers({
          where,
          order: [['amount', 'ASC']],
        });
      },
    },
    orders: {
      type: new GraphQLList(OrderType),
      args: {
        status: { type: OrderStatusType },
      },
      resolve(collective, args = {}, req) {
        const where = {};

        if (args.status === 'PLEDGED') {
          return req.loaders.Order.findPledgedOrdersForCollective.load(collective.id);
        } else if (args.status) {
          where.status = args.status;
        } else {
          where.processedAt = { [Op.ne]: null };
        }

        return collective.getIncomingOrders({
          where,
          order: [['createdAt', 'DESC']],
        });
      },
    },
    ordersFromCollective: {
      type: new GraphQLList(OrderType),
      args: {
        subscriptionsOnly: { type: GraphQLBoolean },
      },
      resolve(collective, args) {
        const query = {
          where: {}, // TODO: might need a filter of 'processedAt'
          order: [['createdAt', 'DESC']],
        };

        if (args.subscriptionsOnly) {
          query.include = [
            {
              model: models.Subscription,
              required: true,
            },
          ];
        }
        return collective.getOutgoingOrders(query);
      },
    },
    transactions: {
      type: new GraphQLList(TransactionInterfaceType),
      args: {
        type: {
          type: GraphQLString,
          description: 'type of transaction (DEBIT/CREDIT)',
        },
        limit: { type: GraphQLInt },
        offset: { type: GraphQLInt },
        includeExpenseTransactions: {
          type: GraphQLBoolean,
          default: true,
          description: 'If false, only the transactions not linked to an expense (orders/refunds) will be returned',
        },
      },
      resolve(collective, args) {
        return collective.getTransactions({ ...args, order: [['id', 'DESC']] });
      },
    },
    expenses: {
      type: new GraphQLList(ExpenseType),
      args: {
        type: { type: GraphQLString },
        limit: { type: GraphQLInt },
        offset: { type: GraphQLInt },
        includeHostedCollectives: { type: GraphQLBoolean },
        status: { type: GraphQLString },
      },
      async resolve(collective, args) {
        const query = { where: {} };
        if (args.status) {
          query.where.status = args.status;
        }
        if (args.limit) {
          query.limit = args.limit;
        }
        if (args.offset) {
          query.offset = args.offset;
        }
        query.order = [['createdAt', 'DESC']];

        let collectiveIds;
        // if is host, we get all the expenses across all the hosted collectives
        if (args.includeHostedCollectives) {
          const members = await models.Member.findAll({
            where: {
              MemberCollectiveId: collective.id,
              role: 'HOST',
            },
          });
          collectiveIds = members.map(members => members.CollectiveId);
        } else {
          collectiveIds = [collective.id];
        }

        query.where.CollectiveId = { [Op.in]: collectiveIds };
        return models.Expense.findAll(query);
      },
    },
    role: {
      type: GraphQLString,
      resolve(collective, args, req) {
        return collective.role || collective.getRoleForMemberCollective(req.remoteUser.CollectiveId);
      },
    },
    twitterHandle: {
      type: GraphQLString,
      resolve(collective) {
        return collective.twitterHandle;
      },
    },
    githubHandle: {
      type: GraphQLString,
      resolve: collective => collective.githubHandle,
    },
    website: {
      type: GraphQLString,
      resolve(collective) {
        return collective.website;
      },
    },
    updates: {
      type: new GraphQLList(UpdateType),
      args: {
        limit: { type: GraphQLInt },
        offset: { type: GraphQLInt },
        onlyPublishedUpdates: { type: GraphQLBoolean },
      },
      resolve(collective, args) {
        const query = { where: { CollectiveId: collective.id }, order: [['createdAt', 'DESC']] };
        if (args.limit) {
          query.limit = args.limit;
        }
        if (args.offset) {
          query.offset = args.offset;
        }
        if (args.onlyPublishedUpdates) {
          query.where.publishedAt = { [Op.ne]: null };
        }
        return models.Update.findAll(query);
      },
    },
    events: {
      type: new GraphQLList(EventCollectiveType),
      args: {
        limit: { type: GraphQLInt },
        offset: { type: GraphQLInt },
        includePastEvents: {
          type: GraphQLBoolean,
          defaultValue: false,
          description: 'Include past events',
        },
        includeInactive: {
          type: GraphQLBoolean,
          defaultValue: false,
          description: 'Include inactive events',
        },
      },
      resolve(collective, args) {
        const query = {
          where: { type: 'EVENT', ParentCollectiveId: collective.id },
          order: [
            ['startsAt', 'DESC'],
            ['endsAt', 'DESC'],
          ],
        };

        if (args.limit) {
          query.limit = args.limit;
        }
        if (args.offset) {
          query.offset = args.offset;
        }
        if (!args.includeInactive) {
          query.where.isActive = true;
        }
        if (!args.includePastEvents) {
          // Use midnight so we only mark events as passed the day after
          const today = new Date().setHours(0, 0, 0, 0);
          query.where = {
            [Op.and]: [
              // Include all previous conditions
              query.where,
              // An event is not passed if end date is in the future OR if end date
              // is not set but start date is in the past OR if there's no start date
              // nor end date
              {
                [Op.or]: [
                  { startsAt: null, endsAt: null },
                  { endsAt: { [Op.gte]: Date.now() } },
                  { endsAt: null, startsAt: { [Op.gte]: today } },
                ],
              },
            ],
          };
        }

        return models.Collective.findAll(query);
      },
    },
    projects: {
      type: new GraphQLList(ProjectCollectiveType),
      args: {
        limit: { type: GraphQLInt },
        offset: { type: GraphQLInt },
      },
      resolve(collective, args) {
        const query = {
          where: { type: 'PROJECT', ParentCollectiveId: collective.id },
          order: [
            ['startsAt', 'DESC'],
            ['endsAt', 'DESC'],
          ],
        };

        if (args.limit) {
          query.limit = args.limit;
        }
        if (args.offset) {
          query.offset = args.offset;
        }

        return models.Collective.findAll(query);
      },
    },
    paymentMethods: {
      type: new GraphQLList(PaymentMethodType),
      args: {
        service: { type: GraphQLString },
        limit: { type: GraphQLInt },
        hasBalanceAboveZero: { type: GraphQLBoolean },
        isConfirmed: { type: GraphQLBoolean, defaultValue: true },
        types: { type: new GraphQLList(GraphQLString) },
        orderBy: {
          type: PaymentMethodOrderFieldType,
          defaultValue: 'type',
        },
        includeHostCollectivePaymentMethod: {
          type: GraphQLBoolean,
          defaultValue: false,
          description: 'Defines if the host "collective" payment method should be returned',
        },
      },
      async resolve(collective, args, req) {
        if (!req.remoteUser || !req.remoteUser.isAdminOfCollective(collective)) {
          return [];
        }
        let paymentMethods = await req.loaders.PaymentMethod.findByCollectiveId.load(collective.id);
        // Filter Payment Methods used by Hosts for "Add Funds"
        if (
          !args.includeHostCollectivePaymentMethod &&
          (collective.type === 'ORGANIZATION' || collective.type === 'USER')
        ) {
          paymentMethods = paymentMethods.filter(pm => !(pm.service === 'opencollective' && pm.type === 'host'));
        }
        // Filter only "saved" stripe Payment Methods
        // In the future we should only return the "saved" whatever the service
        paymentMethods = paymentMethods.filter(pm => pm.service !== 'stripe' || pm.saved);

        paymentMethods = paymentMethods.filter(pm => !(pm.data && pm.data.hidden));

        if (args.service) {
          paymentMethods = paymentMethods.filter(pm => pm.service === args.service);
        }
        if (args.types) {
          paymentMethods = paymentMethods.filter(pm => args.types.includes(pm.type));
        }
        if (args.isConfirmed !== undefined) {
          paymentMethods = paymentMethods.filter(pm => pm.isConfirmed() === args.isConfirmed);
        }
        if (args.hasBalanceAboveZero) {
          const filteredArray = [];
          for (const paymentMethod of paymentMethods) {
            const balance = await paymentMethod.getBalanceForUser(req.remoteUser);
            if (balance.amount > 0) {
              filteredArray.push(paymentMethod);
            }
            if (args.limit && filteredArray.length >= args.limit) {
              break;
            }
          }
          paymentMethods = filteredArray;
        }
        if (args.limit) {
          paymentMethods = paymentMethods.slice(0, args.limit);
        }
        if (args.orderBy) {
          paymentMethods = sortBy(paymentMethods, args.orderBy);
        }

        const now = new Date();
        return paymentMethods.filter(pm => !pm.expiryDate || pm.expiryDate > now);
      },
    },
    payoutMethods: {
      type: new GraphQLList(PayoutMethodType),
      description: 'The list of payout methods that this collective can use to get paid',
      async resolve(collective, _, req) {
        if (!req.remoteUser || !req.remoteUser.isAdminOfCollective(collective)) {
          return null;
        } else {
          return req.loaders.PayoutMethod.byCollectiveId.load(collective.id);
        }
      },
    },
    giftCardsBatches: {
      type: new GraphQLList(PaymentMethodBatchInfo),
      description:
        'List all the gift cards batches emitted by this collective. May include `null` for unbatched gift cards.',
      resolve: async (collective, _args, req) => {
        // Must be admin of the collective
        if (!req.remoteUser || !req.remoteUser.isAdminOfCollective(collective)) {
          return [];
        }

        return queries.getGiftCardBatchesForCollective(collective.id);
      },
    },
    createdGiftCards: {
      type: PaginatedPaymentMethodsType,
      description: 'Get the gift cards created by this collective. RemoteUser must be a collective admin.',
      args: {
        limit: { type: GraphQLInt },
        offset: { type: GraphQLInt },
        batch: { type: GraphQLString },
        isConfirmed: {
          type: GraphQLBoolean,
          description: 'Wether the gift card has been claimed or not',
        },
      },
      resolve: async (collective, args, req) => {
        // Must be admin of the collective
        if (!req.remoteUser || !req.remoteUser.isAdminOfCollective(collective)) {
          return [];
        }

        const offset = args.offset || 0;
        const limit = args.limit || 15;
        const query = {
          where: { type: PAYMENT_METHOD_TYPE.GIFT_CARD, service: PAYMENT_METHOD_SERVICE.OPENCOLLECTIVE },
          limit: args.limit,
          offset: args.offset,
          order: [
            ['createdAt', 'DESC'],
            ['id', 'DESC'],
          ],
          include: [
            {
              model: models.PaymentMethod,
              as: 'sourcePaymentMethod',
              where: { CollectiveId: collective.id },
              required: true,
              attributes: [],
            },
          ],
        };

        if (args.isConfirmed !== undefined) {
          query.where.confirmedAt = { [args.isConfirmed ? Op.ne : Op.eq]: null };
        }

        if (args.batch !== undefined) {
          query.where.batch = args.batch;
        }

        const result = await models.PaymentMethod.findAndCountAll(query);

        return {
          paymentMethods: result.rows,
          total: result.count,
          limit,
          offset,
        };
      },
    },
    connectedAccounts: {
      type: new GraphQLList(ConnectedAccountType),
      resolve(collective, args, req) {
        return req.loaders.Collective.connectedAccounts.load(collective.id);
      },
    },
    features: {
      type: new GraphQLNonNull(CollectiveFeatures),
      description: 'Describes the features enabled and available for this collective',
      resolve: collective => collective,
    },
    plan: {
      type: PlanType,
      resolve(collective) {
        return collective.getPlan();
      },
    },
    stats: {
      type: CollectiveStatsType,
      resolve(collective) {
        return collective;
      },
    },
    contributionPolicy: {
      type: GraphQLString,
      resolve(collective) {
        return collective.contributionPolicy;
      },
    },
    categories: {
      type: new GraphQLNonNull(new GraphQLList(GraphQLString)),
      resolve(collective) {
        return get(collective.data, 'categories', []);
      },
    },
  };
};

<<<<<<< HEAD
const CollectiveFeatureStatus = new GraphQLEnumType({
=======
export const CollectiveFeatureStatus = new GraphQLEnumType({
>>>>>>> d4cc6179
  name: 'CollectiveFeatureStatus',
  values: {
    [FEATURE_STATUS.ACTIVE]: {
      description: 'The feature is enabled and is actively used',
    },
    [FEATURE_STATUS.AVAILABLE]: {
      description: 'The feature is enabled, but there is no data for it',
    },
    [FEATURE_STATUS.DISABLED]: {
      description: 'The feature is disabled, but can be enabled by an admin',
    },
    [FEATURE_STATUS.UNSUPPORTED]: {
      description: 'The feature is disabled and cannot be activated for this account',
    },
  },
});

export const CollectiveFeatures = new GraphQLObjectType({
  name: 'CollectiveFeatures',
  description: 'Describes the features enabled and available for this collective',
<<<<<<< HEAD
  fields: {
    [FEATURE.CONVERSATIONS]: {
      type: CollectiveFeatureStatus,
      resolve: getFeatureStatusResolver(FEATURE.CONVERSATIONS),
    },
    [FEATURE.COLLECTIVE_GOALS]: {
      type: CollectiveFeatureStatus,
      resolve: getFeatureStatusResolver(FEATURE.COLLECTIVE_GOALS),
    },
    [FEATURE.RECEIVE_EXPENSES]: {
      type: CollectiveFeatureStatus,
      resolve: getFeatureStatusResolver(FEATURE.RECEIVE_EXPENSES),
    },
    [FEATURE.UPDATES]: {
      type: CollectiveFeatureStatus,
      resolve: getFeatureStatusResolver(FEATURE.UPDATES),
    },
    [FEATURE.TRANSFERWISE]: {
      type: CollectiveFeatureStatus,
      resolve: getFeatureStatusResolver(FEATURE.TRANSFERWISE),
    },
    [FEATURE.PAYPAL_PAYOUTS]: {
      type: CollectiveFeatureStatus,
      resolve: getFeatureStatusResolver(FEATURE.PAYPAL_PAYOUTS),
    },
=======
  fields: () => {
    return {
      ...FeaturesFields(),
    };
>>>>>>> d4cc6179
  },
});

export const CollectiveType = new GraphQLObjectType({
  name: 'Collective',
  description: 'This represents a Collective',
  interfaces: [CollectiveInterfaceType],
  fields: CollectiveFields,
});

export const UserCollectiveType = new GraphQLObjectType({
  name: 'User',
  description: 'This represents a User Collective',
  interfaces: [CollectiveInterfaceType],
  fields: () => {
    return {
      ...CollectiveFields(),
      firstName: {
        type: GraphQLString,
        deprecationReason: '2020-03-27: These field are now deprecated in favor of collective.name',
        resolve(userCollective, args, req) {
          return (
            userCollective && req.loaders.getUserDetailsByCollectiveId.load(userCollective.id).then(u => u.firstName)
          );
        },
      },
      lastName: {
        type: GraphQLString,
        deprecationReason: '2020-03-27: These field are now deprecated in favor of collective.name',
        resolve(userCollective, args, req) {
          return (
            userCollective && req.loaders.getUserDetailsByCollectiveId.load(userCollective.id).then(u => u.lastName)
          );
        },
      },
      email: {
        type: GraphQLString,
        resolve(userCollective, args, req) {
          if (!req.remoteUser) {
            return null;
          } else if (userCollective.isIncognito) {
            if (getContextPermission(req, PERMISSION_TYPE.SEE_INCOGNITO_ACCOUNT_DETAILS, userCollective.id)) {
              return req.loaders.User.byId.load(userCollective.CreatedByUserId).then(u => u.email);
            }
          } else {
            return (
              userCollective &&
              req.loaders.getUserDetailsByCollectiveId.load(userCollective.id).then(user => user.email)
            );
          }
        },
      },
      applications: {
        type: new GraphQLList(ApplicationType),
        resolve(userCollective, _, req) {
          if (req.remoteUser && req.remoteUser.isAdmin(userCollective.id)) {
            return models.Application.findAll({
              where: { CollectiveId: userCollective.id },
            });
          }
        },
      },
    };
  },
});

export const OrganizationCollectiveType = new GraphQLObjectType({
  name: 'Organization',
  description: 'This represents a Organization Collective',
  interfaces: [CollectiveInterfaceType],
  fields: () => {
    return {
      ...CollectiveFields(),
      email: {
        type: GraphQLString,
        async resolve(orgCollective, args, req) {
          if (!req.remoteUser) {
            return null;
          }
          return (
            orgCollective && req.loaders.getOrgDetailsByCollectiveId.load(orgCollective.id).then(user => user.email)
          );
        },
      },
    };
  },
});

export const EventCollectiveType = new GraphQLObjectType({
  name: 'Event',
  description: 'This represents an Event',
  interfaces: [CollectiveInterfaceType],
  fields: CollectiveFields,
});

export const ProjectCollectiveType = new GraphQLObjectType({
  name: 'Project',
  description: 'This represents a Project',
  interfaces: [CollectiveInterfaceType],
  fields: CollectiveFields,
});

export const FundCollectiveType = new GraphQLObjectType({
  name: 'Fund',
  description: 'This represents a Fund',
  interfaces: [CollectiveInterfaceType],
  fields: CollectiveFields,
});

export const VendorCollectiveType = new GraphQLObjectType({
  name: 'Vendor',
  description: 'This represents a Vendor',
  interfaces: [CollectiveInterfaceType],
  fields: CollectiveFields,
});

export const CollectiveSearchResultsType = new GraphQLObjectType({
  name: 'CollectiveSearchResults',
  description: 'The results from searching for collectives with pagination info',
  fields: () => ({
    id: {
      type: GraphQLString,
      description: 'A unique identifier for this search (for caching)',
    },
    collectives: {
      type: new GraphQLList(CollectiveType),
    },
    limit: {
      type: GraphQLInt,
    },
    offset: {
      type: GraphQLInt,
    },
    total: {
      type: GraphQLInt,
    },
  }),
});<|MERGE_RESOLUTION|>--- conflicted
+++ resolved
@@ -15,14 +15,7 @@
 import SqlString from 'sequelize/lib/sql-string';
 
 import { types } from '../../constants/collectives';
-<<<<<<< HEAD
-import FEATURE from '../../constants/feature';
-import FEATURE_STATUS from '../../constants/feature-status';
-=======
-import { FeaturesList } from '../../constants/feature';
-import FEATURE_STATUS from '../../constants/feature-status';
-import { PAYMENT_METHOD_SERVICE, PAYMENT_METHOD_TYPE } from '../../constants/paymentMethods';
->>>>>>> d4cc6179
+
 import roles from '../../constants/roles';
 import { getContributorsForCollective } from '../../lib/contributors';
 import queries from '../../lib/queries';
@@ -1921,11 +1914,7 @@
   };
 };
 
-<<<<<<< HEAD
-const CollectiveFeatureStatus = new GraphQLEnumType({
-=======
-export const CollectiveFeatureStatus = new GraphQLEnumType({
->>>>>>> d4cc6179
+
   name: 'CollectiveFeatureStatus',
   values: {
     [FEATURE_STATUS.ACTIVE]: {
@@ -1946,38 +1935,7 @@
 export const CollectiveFeatures = new GraphQLObjectType({
   name: 'CollectiveFeatures',
   description: 'Describes the features enabled and available for this collective',
-<<<<<<< HEAD
-  fields: {
-    [FEATURE.CONVERSATIONS]: {
-      type: CollectiveFeatureStatus,
-      resolve: getFeatureStatusResolver(FEATURE.CONVERSATIONS),
-    },
-    [FEATURE.COLLECTIVE_GOALS]: {
-      type: CollectiveFeatureStatus,
-      resolve: getFeatureStatusResolver(FEATURE.COLLECTIVE_GOALS),
-    },
-    [FEATURE.RECEIVE_EXPENSES]: {
-      type: CollectiveFeatureStatus,
-      resolve: getFeatureStatusResolver(FEATURE.RECEIVE_EXPENSES),
-    },
-    [FEATURE.UPDATES]: {
-      type: CollectiveFeatureStatus,
-      resolve: getFeatureStatusResolver(FEATURE.UPDATES),
-    },
-    [FEATURE.TRANSFERWISE]: {
-      type: CollectiveFeatureStatus,
-      resolve: getFeatureStatusResolver(FEATURE.TRANSFERWISE),
-    },
-    [FEATURE.PAYPAL_PAYOUTS]: {
-      type: CollectiveFeatureStatus,
-      resolve: getFeatureStatusResolver(FEATURE.PAYPAL_PAYOUTS),
-    },
-=======
-  fields: () => {
-    return {
-      ...FeaturesFields(),
-    };
->>>>>>> d4cc6179
+
   },
 });
 
