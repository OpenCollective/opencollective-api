import express from 'express';
import { GraphQLFloat, GraphQLNonNull, GraphQLString } from 'graphql';

import { ValidationFailed } from '../../errors';
import { addFundsToCollective as addFundsToCollectiveLegacy } from '../../v1/mutations/orders';
import { AccountReferenceInput, fetchAccountWithReference } from '../input/AccountReferenceInput';
import { AmountInput, getValueInCentsFromAmountInput } from '../input/AmountInput';
import { Order } from '../object/Order';

export const addFundsMutation = {
  type: new GraphQLNonNull(Order),
  description: 'Add funds to the given account',
  args: {
    fromAccount: { type: new GraphQLNonNull(AccountReferenceInput) },
    account: { type: new GraphQLNonNull(AccountReferenceInput) },
    amount: { type: new GraphQLNonNull(AmountInput) },
    description: { type: new GraphQLNonNull(GraphQLString) },
<<<<<<< HEAD
    hostFeePercent: { type: new GraphQLNonNull(GraphQLInt) },
    platformFeePercent: { type: GraphQLInt, description: 'Can only be set if root' },
    platformTip: { type: AmountInput },
=======
    hostFeePercent: { type: new GraphQLNonNull(GraphQLFloat) },
    platformFeePercent: { type: GraphQLFloat, description: 'Can only be set if root' },
>>>>>>> 4bf0685c
  },
  resolve: async (_, args, req: express.Request): Promise<Record<string, unknown>> => {
    const account = await fetchAccountWithReference(args.account, { throwIfMissing: true });
    const fromAccount = await fetchAccountWithReference(args.fromAccount, { throwIfMissing: true });

    const allowedTypes = ['ORGANIZATION', 'COLLECTIVE', 'EVENT', 'FUND', 'PROJECT'];
    if (!allowedTypes.includes(account.type)) {
      throw new ValidationFailed(`Adding funds is only possible for the following types: ${allowedTypes.join(',')}`);
    }

    if (args.hostFeePercent < 0 || args.hostFeePercent > 100) {
      throw new ValidationFailed('hostFeePercent should be a value between 0 and 100.');
    } else if (args.platformFeePercent < 0 || args.platformFeePercent > 100) {
      throw new ValidationFailed('platformFeePercent should be a value between 0 and 100.');
    }

    return addFundsToCollectiveLegacy(
      {
        totalAmount: getValueInCentsFromAmountInput(args.amount),
        collective: account,
        fromCollective: fromAccount,
        description: args.description,
        hostFeePercent: args.hostFeePercent,
        platformFeePercent: args.platformFeePercent,
        platformTip: getValueInCentsFromAmountInput(args.platformTip),
      },
      req.remoteUser,
    );
  },
};<|MERGE_RESOLUTION|>--- conflicted
+++ resolved
@@ -15,14 +15,9 @@
     account: { type: new GraphQLNonNull(AccountReferenceInput) },
     amount: { type: new GraphQLNonNull(AmountInput) },
     description: { type: new GraphQLNonNull(GraphQLString) },
-<<<<<<< HEAD
-    hostFeePercent: { type: new GraphQLNonNull(GraphQLInt) },
-    platformFeePercent: { type: GraphQLInt, description: 'Can only be set if root' },
-    platformTip: { type: AmountInput },
-=======
     hostFeePercent: { type: new GraphQLNonNull(GraphQLFloat) },
     platformFeePercent: { type: GraphQLFloat, description: 'Can only be set if root' },
->>>>>>> 4bf0685c
+    platformTip: { type: AmountInput },
   },
   resolve: async (_, args, req: express.Request): Promise<Record<string, unknown>> => {
     const account = await fetchAccountWithReference(args.account, { throwIfMissing: true });
