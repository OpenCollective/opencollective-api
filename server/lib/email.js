--- conflicted
+++ resolved
@@ -1,89 +1,19 @@
 const config = require('config');
 const _ = require('lodash');
 const Promise = require('bluebird');
-<<<<<<< HEAD
 const juice = require('juice');
-=======
 const nodemailer = require('nodemailer');
->>>>>>> 96a2b59f
 
 const debug = require('debug')('email');
 const templates = require('./loadEmailTemplates')();
 
-/*
- * renders the email
- */
-<<<<<<< HEAD
-const getSubject = str => {
-  var subj = '';
-  if (process.env.NODE_ENV === 'staging') {
-    subj += '[STAGING] ';
-  } else if (process.env.NODE_ENV !== 'production'){
-    subj += '[TESTING] ';
-  }
-  subj += str.split('\n')[0].replace(/^Subject: ?/i, '');
-  return subj;
-}
 
-const getBody = (str) => {
-  const html = str.split('\n').slice(2).join('\n');
-  return html; // inlining css
-}
-
-=======
->>>>>>> 96a2b59f
 const render = (name, data, config) => {
     data.config = config;
     data.logoNotSvg = data.group && data.group.logo && !data.group.logo.endsWith('.svg');
     return templates[name](data);
 };
 
-<<<<<<< HEAD
-const getHTML = (template, data) => {
-  return juice(render(template, data, config));
-}
-
-/***
- * Loading Handlebars templates for the HTML emails
- */
-const templates = {};
-function loadTemplates() {
-  const templatesPath = `${__dirname}/../../templates`;
-
-  // Register partials
-  const header = fs.readFileSync(`${templatesPath}/partials/header.hbs`, 'utf8');
-  const footer = fs.readFileSync(`${templatesPath}/partials/footer.hbs`, 'utf8');
-  const subscriptions = fs.readFileSync(`${templatesPath}/partials/subscriptions.hbs`, 'utf8');
-
-  handlebars.registerPartial('header', header);
-  handlebars.registerPartial('footer', footer);
-  handlebars.registerPartial('subscriptions', subscriptions);
-
-  handlebars.registerHelper('sign', (value) => {
-    if (value >= 0) return '+';
-    else return '';
-  });
-
-  handlebars.registerHelper('toLowerCase', (str) => {
-    return str.toLowerCase();
-  });
-
-  handlebars.registerHelper('moment', (value, props) => {
-    if (props && props.hash.format)
-      return moment(value).format(props.hash.format);
-    else
-      return moment(value).format('MMMM Do YYYY');
-  });
-
-  handlebars.registerHelper('currency', (value, props) => {
-    const currency = props.hash.currency;
-    value = value/100; // converting cents
-    if (currencies[currency]) {
-      let str = currencies[currency](value);
-      if (str.indexOf('-') !== -1) // we move the minus sign to the beginning: $-10 -> -$10
-        str = `-${str.replace('-','')}`;
-      return str;
-=======
 /*
  * Gets the body from a string (usually a template)
  */
@@ -98,7 +28,6 @@
       subj += '[STAGING] ';
     } else if (process.env.NODE_ENV !== 'production'){
       subj += '[TESTING] ';
->>>>>>> 96a2b59f
     }
     subj += str.split('\n')[0].replace(/^Subject: ?/i, '');
     return subj;
@@ -181,50 +110,22 @@
     }
   }
 
-<<<<<<< HEAD
-    const templateString = getHTML(template, data);
-    const subject = getSubject(templateString);
-
-    debug(`sending email to ${recipient} with subject "${subject}"`);
-=======
   if (!templates[template]) {
     return Promise.reject(new Error("Invalid email template"));
   }
   return Promise.resolve(render(template, data, config));
 };
->>>>>>> 96a2b59f
 
 /*
  * Given a template, recipient and data, generates email and sends it.
  * Deprecated. Should use sendMessageFromActivity() for sending new emails.
  */
 
-<<<<<<< HEAD
-    return app.mailgun.sendMail({
-      from: config.email.from,
-      to: recipient,
-      bcc: 'ops@opencollective.com',
-      subject,
-      html: getBody(templateString)
-    }).catch(e => {
-      console.error("Error in sending email", e, e.stack);
-    });
-  };
-
-  return {
-    send,
-    getHTML,
-    getBody,
-    getSubject,
-    reload: loadTemplates
-  };
-=======
 const generateEmailFromTemplateAndSend = (template, recipient, data) => {
 
   return generateEmailFromTemplate(template, recipient, data)
     .then(templateString => sendMessage(recipient, getSubject(templateString), getBody(templateString)));
 };
->>>>>>> 96a2b59f
 
 module.exports = {
 
