--- conflicted
+++ resolved
@@ -71,14 +71,10 @@
     const { LoggedInUser, host } = this.props;
     const canApply = get(host, 'settings.apply');
 
-<<<<<<< HEAD
     if (!host) {
       return (<Loading />);
     }
-    const title = `Apply to create a new collective on ${host.name}`;
-=======
     const title = `Apply to create a new collective hosted by ${host.name}`;
->>>>>>> 0c8fc0f7
 
     return (
       <div className="CreateCollective">
