--- conflicted
+++ resolved
@@ -28,11 +28,7 @@
 
 Expenses paid:                         {{{currency stats.totalAmountPaidExpenses.totalInHostCurrency currency=host.currency precision=2}}}
   Payment processor fees (PayPal):     {{{currency stats.payoutProcessorFeesPaypal.totalInHostCurrency currency=host.currency precision=2}}}
-<<<<<<< HEAD
   Payment processor fees (other):       {{{currency stats.payoutProcessorFeesOther.totalInHostCurrency currency=host.currency precision=2}}}
-=======
-  Payment processor fees (host):       {{{currency stats.payoutProcessorFeesManual.totalInHostCurrency currency=host.currency precision=2}}}
->>>>>>> 558c0378
 ----------------------------------------------
 Total amount spent:                    {{{currency stats.totalAmountSpent.totalInHostCurrency currency=host.currency precision=2}}}
 (Total amount that left your {{host.name}} bank account)
