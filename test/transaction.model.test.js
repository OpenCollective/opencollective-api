--- conflicted
+++ resolved
@@ -42,33 +42,6 @@
     })
     .then(transaction => {
       expect(transaction.info.isDonation).to.be.true;
-      expect(transaction.info.isExpense).to.be.false;
-<<<<<<< HEAD
-      expect(transaction.info.isReimbursed).to.be.false;
-=======
-      expect(transaction.info.isManual).to.be.false;
->>>>>>> 621b97b9
-      done();
-    })
-    .catch(done);
-  });
-
-<<<<<<< HEAD
-  it('isReimbursed if reimbursedAt is set', done => {
-    Transaction.create({
-      reimbursedAt: new Date()
-    })
-    .then(transaction => {
-      expect(transaction.info.isReimbursed).to.be.true;
-=======
-  it('isManual if payoutMethod is manual', done => {
-    Transaction.create({
-      payoutMethod: 'manual'
-    })
-    .then(transaction => {
-      expect(transaction.info.isManual).to.be.true;
->>>>>>> 621b97b9
-      expect(transaction.info.isDonation).to.be.false;
       expect(transaction.info.isExpense).to.be.false;
       done();
     })
